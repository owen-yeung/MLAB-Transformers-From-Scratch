from typing import List

from torch import nn
import os
import torch.distributed as dist
import torch.multiprocessing as mp
import argparse
import gin
import sys
from utils import import_object_from_qualified_name
import torch as t
from utils import *


def make_dataset():
    n = 10000
    return [t.randn(n, 10).float(), t.randn(n, 10).float()]


# I think the gradient accumulation will just work out?
@gin.configurable()
def pprun(
    rank,
    size,
    model_file_name,
    model_in_shape,
    minibatch_size: int,
    num_batches,
    y_size,
    x_size,
    dataset_fn_name: str = "days.pipelineparallel.make_dataset",
    checkpoint_every=10,
    use_cpu=True,
):
    import test_all

    device = "cpu" if use_cpu else "cuda:" + str(rank)
    model: nn.Module = t.load(model_file_name)
    model.train()
    model.to(device)
    optimizer = t.optim.Adam(model.parameters(), lr=1e-4)
    if rank == 0:
<<<<<<< HEAD
        dataloader = import_object_from_qualified_name(dataloader_fn_name)(
            batch_size=minibatch_size * size
=======
        dataset = import_object_from_qualified_name(dataset_fn_name)()
        batches = (
            to_batches(batch, minibatch_size, trim=True)
            for batch in to_batches(dataset, minibatch_size * size, trim=True)
>>>>>>> 35c0cc10
        )
    for batch_num in range(num_batches):
        if rank == 0:
            minibatches = next(batches)
            forward_sends = []
            out_tensors = []
            for send in [dist.isend(batch[1], size - 1) for batch in minibatches]:
                send.wait()

            for batch in minibatches:
                out = model(batch[0].to(device))
                out_tensors.append(out)
                forward_sends.append(dist.isend(out, rank + 1))
            for forward_pass in forward_sends:
                forward_pass.wait()
            grad_buffer = t.zeros_like(out)
            for _, out_tensor in enumerate(out_tensors):
                dist.recv(grad_buffer, rank + 1)
                out_tensor.backward(grad_buffer)

        elif rank != size - 1:
            forward_sends = []
            out_tensors = []
            xs = []
            for minibatch_num in range(size):
                x_buffer = t.zeros(minibatch_size, *x_size)
                dist.recv(x_buffer, rank - 1)
                x_buffer.requires_grad = True
                out = model(x_buffer)
                xs.append(x_buffer)
                out_tensors.append(out)
                forward_sends.append(dist.isend(out, rank + 1))
            for forward_pass in forward_sends:
                forward_pass.wait()
            grad_buffer = t.zeros_like(out)
            backward_sends = []
            for out_tensor, x in zip(out_tensors, xs):
                dist.recv(grad_buffer, rank + 1)
                out_tensor.backward(grad_buffer)
                xgrad = x.grad
                backward_sends.append(dist.send(xgrad, rank - 1))
            for backward_send in backward_sends:
                backward_send.wait()

        elif rank == size - 1:
            ys = [t.zeros(minibatch_size, *y_size).to(device) for _ in range(size)]
            for recv in [dist.irecv(y, 0) for y in ys]:
                recv.wait()
            xs = []
            losses = []
            for minibatch_num in range(size):
                x_buffer = t.zeros(minibatch_size, *model_in_shape).to(device)
                dist.recv(x_buffer, rank - 1)
                x_buffer.requires_grad = True
                out = model(x_buffer)
                cur_loss = t.binary_cross_entropy_with_logits(
                    out, ys[minibatch_num]
                ).mean()
                losses.append(cur_loss)
                xs.append(x_buffer)
            backward_sends = []
            for loss, x in zip(losses, xs):
                loss.backward()
                xgrad = x.grad
                backward_sends.append(dist.isend(xgrad, rank - 1))
            for backward_send in backward_sends:
                backward_send.wait()
        optimizer.step()
        optimizer.zero_grad()
        if batch_num % checkpoint_every == checkpoint_every - 1:
            t.save(model, f"checkpoint_rank{rank}")


@gin.configurable
def init_process(rank, size, run, *args, **kwargs):
    gin.parse_config_file(sys.argv[1])
    """Initialize the distributed environment."""
    os.environ["MASTER_ADDR"] = "127.0.0.1"
    os.environ["MASTER_PORT"] = "29500"
    print("will init process group", rank)
    dist.init_process_group(backend="gloo", rank=rank, world_size=size)
    print("inited process group", rank)

    run(rank, size, *args, **kwargs)


@gin.configurable
def start_pipeline_cluster(model_paths: List[str], model_in_shapes: List[tuple]):
    # raise AssertionError(":)")
    processes = []
    mp.set_start_method("spawn")
    pipe_stages = len(model_paths)
    size = pipe_stages
    for rank, model_part_str in enumerate(model_paths):
        print("spawning", rank)
        p = mp.Process(
            target=init_process,
            args=(rank, size, pprun, model_part_str, model_in_shapes[rank]),
        )
        p.start()
        processes.append(p)


if __name__ == "__main__":
    gin.parse_config_file(sys.argv[1])
    start_pipeline_cluster()<|MERGE_RESOLUTION|>--- conflicted
+++ resolved
@@ -40,15 +40,10 @@
     model.to(device)
     optimizer = t.optim.Adam(model.parameters(), lr=1e-4)
     if rank == 0:
-<<<<<<< HEAD
-        dataloader = import_object_from_qualified_name(dataloader_fn_name)(
-            batch_size=minibatch_size * size
-=======
         dataset = import_object_from_qualified_name(dataset_fn_name)()
         batches = (
             to_batches(batch, minibatch_size, trim=True)
             for batch in to_batches(dataset, minibatch_size * size, trim=True)
->>>>>>> 35c0cc10
         )
     for batch_num in range(num_batches):
         if rank == 0:
