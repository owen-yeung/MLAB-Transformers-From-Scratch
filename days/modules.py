import math

import torch as t
import numpy as np
from torch.nn import Module, Parameter

from utils import tpeek


def softmax(tensor: t.Tensor, dim: int = 0, eps=1e-9):
    exps = np.e ** tensor
    exp_sums = exps.sum(dim=dim, keepdim=True)
    result = exps / (exp_sums)
    return result


def relu(tensor: t.Tensor) -> t.Tensor:
    tensor[tensor < 0] = 0
    return tensor


# gelu from openai github, not the same as torch's
def gelu(x):
    return 0.5 * x * (1 + t.tanh(np.sqrt(2 / np.pi) * (x + 0.044715 * t.pow(x, 3))))


# TODO: figure out what this should actually be
def normalize(tensor: t.Tensor, dim: int = -1, eps=1e-12):
    norm = t.norm(tensor, dim=dim, keepdim=True)
    norm[norm < eps] = eps
    tensor = tensor / norm
    return tensor


class ReLU(Module):
    def forward(self, x):
        return relu(x)


class LayerNorm(Module):
    def __init__(self, shape, eps=1e-6):
        if isinstance(shape, int):
            shape = (shape,)

        super(LayerNorm, self).__init__()
        self.bias = Parameter(t.zeros(shape))
        self.weight = Parameter(t.ones(shape))
        self.eps = eps
        # indexes to normalize over
        self.idx_list = [-i - 1 for i, _ in enumerate(shape)]

    def forward(self, tensor):
        tensor = (tensor - tensor.mean(*self.idx_list, keepdim=True)) / t.sqrt(
            tensor.var(*self.idx_list, keepdim=True) + self.eps
        )
        tensor = tensor * self.weight + self.bias
        return tensor


class Dropout(Module):
    def __init__(self, fraction=0.1):
        super(Dropout, self).__init__()
        self.fraction = fraction

    def forward(self, input):
        if self.training:
            mask = t.empty_like(input).uniform_(0, 1) > self.fraction
            return mask * input
        return input


class Linear(Module):
    def __init__(self, x, y, bias=True):
        super(Linear, self).__init__()
        weight_bound = 1 / np.sqrt(x)
        self.weight = Parameter(t.FloatTensor(y, x).uniform_(-weight_bound, weight_bound))
        if bias:
            bias_bound = 1 / np.sqrt(y)
            self.bias = Parameter(t.FloatTensor(y).uniform_(-bias_bound, bias_bound))
        else:
            self.bias = None

    def forward(self, x: t.Tensor) -> t.Tensor:
        x = t.einsum("...j,kj->...k", x, self.weight)
        if self.bias is not None:
            x += self.bias
        return x


class Embedding(Module):
    def __init__(self, vocab_size: int, embedding_size: int):
        super(Embedding, self).__init__()
        self.weight = Parameter(t.FloatTensor(vocab_size, embedding_size).normal_(0, 1))
        self.embedding_size = embedding_size
        self.vocab_size = vocab_size

    def forward(self, ids):
        return self.weight[ids]

    def unembed(self, embeddings):
        # because the weight initialization is meant for embedding, we need to scale it when we matmul
        return t.einsum("...j,kj->...k", embeddings, self.weight) / np.sqrt(self.embedding_size)


def cross_entropy(input, target, ignore_index=None, max=1e12):
    exps = np.e ** input
    exps[exps > max] = max
    exp_sums = exps.sum(dim=-1)
    exp_sum_logs = t.log(exp_sums)
    gathered = t.gather(input, -1, target.unsqueeze(-1)).squeeze(-1)
    token_losses = exp_sum_logs - gathered
    if ignore_index is not None:
        live_mask = target != ignore_index
        token_losses *= live_mask
        live_fraction = t.sum(live_mask) / live_mask.nelement()
        if live_fraction == 0:
            return t.FloatTensor(0)
        token_losses /= live_fraction
    return t.mean(token_losses)


def _ntuple(n):
    import collections
    from itertools import repeat

    def parse(x):
        if isinstance(x, collections.abc.Iterable):
            return tuple(x)
        return tuple(repeat(x, n))

    return parse


_pair = _ntuple(2)


class Conv2d(Module):
    def __init__(
        self,
        in_channels,
        out_channels,
        kernel_size,
        stride=1,
        padding=0,
        dilation=1,
        groups=1,
        bias=True,
    ):
        kernel_size = _pair(kernel_size)
        self.stride = _pair(stride)
        self.padding = _pair(padding)

        super().__init__()
        # uniform(-1/sqrt(k), 1/sqrt(k)), where k = weight.size(1) * prod(*kernel_size)
        weight_size = (out_channels, in_channels // groups, *kernel_size)
        bound = 1 / math.sqrt(weight_size[1] * math.prod(kernel_size))
        self.weight = Parameter(t.FloatTensor(*weight_size).uniform_(-bound, bound))

        if bias:
            fan_in = math.prod(self.weight.shape[1:])
            bound = 1 / math.sqrt(fan_in)
            self.bias = Parameter(t.FloatTensor(out_channels).uniform_(-bound, bound))
        else:
            self.bias = t.zeros(out_channels)

    def forward(self, x):
        sH, sW = self.stride
        pH, pW = self.padding
        B, iC, iH, iW = x.shape
        oC, _, kH, kW = self.weight.shape
        oH = (iH + 2 * pH - kH) // sH + 1
        oW = (iW + 2 * pW - kW) // sW + 1

        from torch.nn.functional import pad

        padded_x = pad(x, [pH, pH, pW, pW])

        sx_stride = t.tensor(padded_x.stride())
        sx_stride[-2] *= sH
        sx_stride[-1] *= sW
        sx_stride = tuple(sx_stride)

        strided_x = t.as_strided(padded_x, size=(B, iC, oH, oW, kH, kW), stride=sx_stride + (iW + 2 * pW, 1))
        return t.einsum("bcxyij,ocij->boxy", strided_x, self.weight) + self.bias.reshape(1, -1, 1, 1)


class MaxPool2d(Module):
    def __init__(
        self,
        kernel_size,
        stride=None,
        padding=1,
        dilation=1,
    ):
        super().__init__()
        if stride is None:
            stride = kernel_size

        self.kernel_size = _pair(kernel_size)
        self.stride = _pair(stride)
        self.padding = _pair(padding)
        self.dilation = _pair(dilation)

    def forward(self, x):
        sH, sW = self.stride
        pH, pW = self.padding
        B, iC, iH, iW = x.shape
        kH, kW = self.kernel_size
        oH = (iH + 2 * pH - kH) // sH + 1
        oW = (iW + 2 * pW - kW) // sW + 1

        from torch.nn.functional import pad

        padded_x = pad(x, [pH, pH, pW, pW])

        sx_stride = t.tensor(padded_x.stride())
        sx_stride[-2] *= sH
        sx_stride[-1] *= sW
        sx_stride = tuple(sx_stride)

        strided_x = t.as_strided(padded_x, size=(B, iC, oH, oW, kH, kW), stride=sx_stride + (iW + 2 * pW, 1))
        return strided_x.amax((-2, -1))


class Flatten(Module):
    def __init__(self, start_dim=1, end_dim=-1):
        super().__init__()
        self.start_dim = start_dim
        self.end_dim = end_dim

    def forward(self, x):
        return x.flatten(self.start_dim, self.end_dim)


class BatchNorm2d(Module):
    def __init__(
        self,
        num_features,
        eps=1e-5,
        momentum=0.1,
    ):
        super().__init__()
        self.eps = eps
        self.momentum = momentum
        self.weight = Parameter(t.ones(num_features))
        self.bias = Parameter(t.zeros(num_features))
        self.register_buffer("running_mean", t.zeros(num_features))
        self.register_buffer("running_var", t.ones(num_features))
        self.register_buffer("num_batches_tracked", t.tensor(0))

    def forward(self, x):
        ids = (0, 2, 3)
        if self.training:
            mean = x.mean(ids)
            var = x.var(ids, unbiased=False)
            a = self.momentum
            self.running_mean.data = (1 - a) * self.running_mean.data + a * mean
            self.running_var.data = (1 - a) * self.running_var.data + a * var
            self.num_batches_tracked.data += 1
        else:
            mean = self.running_mean
            var = self.running_var

<<<<<<< HEAD
        rs = lambda u: u.reshape(1, -1, 1, 1)
        return rs(self.weight) * (x - rs(mean)) / t.sqrt(rs(var) + self.eps) + rs(self.bias)
=======
        rs = lambda u : u.reshape(1, -1, 1, 1)
        return rs(self.weight) * (x - rs(mean)) / t.sqrt(rs(var) + self.eps) + rs(self.bias)


class AdaptiveAvgPool2d(Module):
    def __init__(self, output_size):
        super().__init__()
        self.output_size = _pair(output_size)

    def forward(self, x):
        def kernels(in_dim, out_dim):
            return [slice(math.floor((i * in_dim) / out_dim),
                          math.ceil(((i + 1) * in_dim) / out_dim))
                    for i in range(out_dim)]

        B, C, iH, iW = x.shape
        oH, oW = self.output_size

        kHs = kernels(iH, oH)
        kWs = kernels(iW, oW)

        out = t.empty((B, C, oH, oW))
        for i, ker_H in enumerate(kHs):
            for j, ker_W in enumerate(kWs):
                out[:, :, i, j] = t.mean(x[:, :, ker_H, ker_W], (-2, -1))
        return out
>>>>>>> b11b88c7
<|MERGE_RESOLUTION|>--- conflicted
+++ resolved
@@ -261,11 +261,7 @@
             mean = self.running_mean
             var = self.running_var
 
-<<<<<<< HEAD
         rs = lambda u: u.reshape(1, -1, 1, 1)
-        return rs(self.weight) * (x - rs(mean)) / t.sqrt(rs(var) + self.eps) + rs(self.bias)
-=======
-        rs = lambda u : u.reshape(1, -1, 1, 1)
         return rs(self.weight) * (x - rs(mean)) / t.sqrt(rs(var) + self.eps) + rs(self.bias)
 
 
@@ -290,5 +286,4 @@
         for i, ker_H in enumerate(kHs):
             for j, ker_W in enumerate(kWs):
                 out[:, :, i, j] = t.mean(x[:, :, ker_H, ker_W], (-2, -1))
-        return out
->>>>>>> b11b88c7
+        return out