import einops
import math
from einops.einops import rearrange, reduce
import numpy as np
import torch
import typing


def _allclose_tensorlists(tensorlist1, tensorlist2):
    for t1, t2 in zip(tensorlist1, tensorlist2):
        if t1.shape != t2.shape:
            return False
        if not torch.allclose(t1, t2):
            return False
    return True
    

def test_function(f, ex_num):
    g = globals()
    ex = g.get(f'ex{ex_num}')
    assert ex, f"There's no solution for exercise {ex_num}"
    test_cases = g.get(f'test_cases{ex_num}')

    if ex_num == 1:
        return _allclose_tensorlists(f(), ex1())
    elif ex_num in {2, 3, 5, 7, 8, 9}:
        for tc in test_cases():
            if not _allclose_tensorlists(f(*tc), ex(*tc)):
                return False
        return True
    

def ex1():
    return [
        einops.rearrange(torch.arange(3, 9), "(h w) -> h w", h=3, w=2),
        einops.rearrange(torch.arange(1, 7), "(h w) -> h w", h=2, w=3),
        einops.rearrange(torch.arange(1, 7), "a -> 1 a 1"),
    ]


def test_cases1():
    return []


def ex2(temp: torch.Tensor):
    assert len(temp) % 7 == 0, "Input length must be a multiple of 7."

    weekly = einops.rearrange(temp, "(h w) -> h w", w=7)
    weekly_means = einops.reduce(temp, "(h 7) -> h", "mean")
    weekly_zeromean = weekly - weekly_means[:, None]
    weekly_normalised = weekly_zeromean / weekly.std(dim=1, keepdim=True)
    return [weekly_means, weekly_zeromean, weekly_normalised]


def test_cases2():
    return [
        torch.Tensor([71, 72, 70, 75, 71, 72, 70, 68, 65, 60, 68, 60, 55, 59, 75, 80, 85, 80, 78, 72, 83]),
        torch.Tensor(
            [
                57.1928,
                63.4550,
                67.5766,
                66.8976,
                51.4928,
                60.0626,
                69.2239,
                73.3777,
                58.3225,
                53.6842,
                72.8498,
                56.8322,
                79.1494,
                72.5929,
                79.7508,
                66.5618,
                54.4778,
                75.0086,
                79.7727,
                72.2138,
                77.9900,
            ]
        ),
        torch.rand((70,)) * 70 + 30,
    ]


def ex3(tensor1: torch.Tensor, tensor2: torch.Tensor):
    assert tensor1.shape == tensor2.shape, "Input tensors must have the same shape."
    return (tensor1 * tensor2).sum(dim=-1)


def test_cases3():
    out = []
    for i in range(10):
        n_dims = np.random.randint(2, 5)
        shape = list(np.random.randint(10, 50, n_dims))
        out += [[torch.randn(shape), torch.randn(shape)]]
    return out


def ex4(H: float, W: float, n: int):
    xaxis = torch.linspace(0, H, n + 1)
    xtile = torch.tile(xaxis, dims=(n + 1, 1))
    yaxis = torch.linspace(0, W, n + 1)[:, None]
    ytile = torch.tile(yaxis, dims=(n + 1,))
    return torch.stack([einops.rearrange(xtile, "h w -> (h w)"), einops.rearrange(ytile, "h w -> (h w)")]).T


def test_cases4():
    out = []
    for i in range(10):
        n = np.random.randint(2, 10)
        w = np.random.randint(5, 20)
        h = np.random.randint(5, 20)
        out += [(h * n, w * n, n)]
    return out


def ex5(n: int):
    matrix = (rearrange(torch.arange(n), "i->i 1") == torch.arange(n)).float()

    return matrix


def test_cases5():
    return list(range(2, 11))


def ex6(n: int, probs: torch.Tensor):
    assert abs(probs.sum() - 1.0) < 0.001
    return (torch.rand((n, 1)) > torch.cumsum(probs, dim=0)).sum(dim=-1)


def test_fn_6(fn):
    probs = t.nn.functional.softmax(t.rand(10), dim=-1)
    t = t.stack([fn(probs) for _ in range(1000)], dim=0).sum(0)
    assert t.allclose(probs, t, atol=0.05, rtol=0.1)


def test_cases6():
    out = []
    for i in range(10):
        n = np.random.randint(10, 100)
        k = np.random.randint(2, 10)
        probs = np.random.rand(k)
        out += [(n, probs / probs.sum())]
    return out


def ex7(scores: torch.Tensor, y: torch.Tensor):
    return (scores.argmax(dim=1) == y).to(float).mean()


def test_cases7():
    out = []
    for i in range(10):
        n_inputs = np.random.randint(50, 100)
        n_classes = np.random.randint(5, 20)
        scores = torch.randn((n_inputs, n_classes))
        y = torch.randint(n_classes, (n_inputs,))
        out += [[scores, y]]
    return out


def ex8(scores: torch.Tensor, y: torch.Tensor, k: int):
    return (torch.argsort(scores)[:, -k:] == y[:, None]).any(dim=-1).to(float).mean()


def test_cases8():
    out = []
    for i in range(10):
        n_inputs = np.random.randint(50, 100)
        n_classes = np.random.randint(10, 20)
        scores = torch.randn((n_inputs, n_classes))
        y = torch.randint(n_classes, (n_inputs,))
        k = np.random.randint(2, n_classes // 2)
        out += [[scores, y, k]]
    return out


def ex9(prices: torch.Tensor, items: torch.Tensor):
    return torch.gather(prices, 0, items.to(int)).sum()


def test_cases9():
    out = []
    for i in range(10):
        n_items = np.random.randint(5, 20)
        prices = torch.rand(n_items) * 100
        n_buys = np.random.randint(40, 200)
        items = torch.randint(n_items, (n_buys,))
        out += [[prices, items]]
    return out


def ex10(A: torch.Tensor, N: int):
    index = torch.randint(A.shape[-1], (A.shape[0], N))
    return torch.gather(A, 1, index)


def test_cases10():
    out = []
    for i in range(10):
        m, k, n = np.random.randint(20, 100, (3,))
        A = torch.randn((m, k))
        out += [[A, n]]
    return out


def ex11(T: torch.Tensor, K: int, values: typing.Optional[torch.Tensor] = None):
    if values is None:
        values = torch.ones(T.shape[0])
    onehot = torch.zeros(T.shape + (K,))
<<<<<<< HEAD
    return onehot.scatter(-1, T.to(int)[...,None], values[...,None])
=======
    print(onehot.shape)
    print(T[:, None].shape)
    return onehot.scatter(1, T.to(int).unsqueeze(-1), values.unsqueeze(-1))
>>>>>>> 4634984d


def test_cases11():
    out = []
    for i in range(10):
        n_dim = np.random.randint(1, 3)
        K = np.random.randint(5, 10)
        shape = list(np.random.randint(2, 10, (n_dim,)))
        values = torch.rand(shape) * 100
        out += [[torch.randint(K, shape), K, values]]
    return out


def relu(tensor: torch.FloatTensor) -> torch.Tensor:
    tensor = tensor.clone()
    tensor[tensor < 0] = 0
    return tensor


def test_cases12():
    out = []
    for i in range(10):
        n_dim = np.random.randint(1, 4)
        shape = list(np.random.randint(5, 10, (n_dim,)))
        out += [torch.randn(shape)]
    return out


def dropout(tensor: torch.FloatTensor, drop_fraction: float, is_train: bool):
    if is_train:
        mask = torch.rand_like(tensor) > drop_fraction
        return mask * tensor / (1 - drop_fraction)
    return tensor


def test_cases13():
    tensors = test_cases12()
    drop_fractions = np.random.rand(10) * 0.6 + 0.2
    is_train = np.random.randint(0, 2, (10,)).astype(bool)
    return list(zip(tensors, drop_fractions, is_train))


def linear(tensor: torch.FloatTensor, weight: torch.FloatTensor, bias: typing.Optional[torch.FloatTensor]):
    x = torch.einsum("...j,kj->...k", tensor, weight)
    if bias is not None:
        x += bias
    return x


def test_cases14():
    out = []
    for tensor in test_cases12():
        j = tensor.shape[-1]
        k = np.random.randint(10, 100)
        weight = torch.randn((k, j))
        bias = torch.randn((k,))
        out += [[tensor, weight, bias]]
    return out


def layer_norm(x: torch.FloatTensor, reduce_dims, weight: torch.FloatTensor, bias: torch.FloatTensor):
    red_dim_indices = list(range(len(x.shape) - len(reduce_dims), len(x.shape)))
    xmean = x.mean(dim=red_dim_indices, keepdim=True)
    var = ((x - xmean) ** 2).mean(dim=red_dim_indices, keepdim=True)
    xnorm = (x - xmean) / var.sqrt()
    return xnorm * weight + bias


def test_cases15():
    out = []
    for i in range(10):
        n_red_dims = np.random.randint(1, 3)
        n_batch_dims = np.random.randint(1, 3)
        reduce_dims = list(np.random.randint(10, 20, (n_red_dims,)))
        batch_dims = list(np.random.randint(20, 50, (n_batch_dims,)))
        x = torch.randn(batch_dims + reduce_dims)
        weight = torch.randn(reduce_dims)
        bias = torch.randn(reduce_dims)
        out += [[x, reduce_dims, weight, bias]]
    return out


def embed(x: torch.LongTensor, embeddings: torch.FloatTensor):
    return embeddings[x]


def test_cases16():
    out = []
    for i in range(10):
        vocab_size = np.random.randint(50, 100)
        embed_size = np.random.randint(8, 32)
        embeddings = torch.randn((vocab_size, embed_size))
        x_len = np.random.randint(10, 20)
        x = torch.randint(0, vocab_size, (x_len,))
        out += [[x, embeddings]]
    return out


def softmax(tensor: torch.FloatTensor):
    exps = torch.exp(tensor)
    return exps / exps.sum(dim=1, keepdim=True)


def test_cases17():
    out = []
    for i in range(10):
        n_inputs = np.random.randint(50, 100)
        n_classes = np.random.randint(3, 20)
        out += [torch.randn((n_inputs, n_classes))]
    return out


def logsoftmax(tensor: torch.FloatTensor):
    C = tensor.max(dim=1, keepdim=True).values
    return tensor - C - (tensor - C).exp().sum(dim=1, keepdim=True).log()


test_cases18 = test_cases17


def cross_entropy_loss(logits: torch.FloatTensor, y: torch.LongTensor):
    logprobs = logsoftmax(logits)
    return -torch.gather(logprobs, 1, y[:, None]).sum()


def test_cases19():
    out = []
    for logits in test_cases17():
        probs = softmax(logits)
        y = torch.randint(0, probs.shape[1], (probs.shape[0],))
        out += [[probs, y]]
    return out


def test_cases20():
    weight = torch.rand(5, 4)
    data = torch.rand(22, 5)
    return [[weight, data]]


def ex20(x, weight):
    x = rearrange(x, "b c s -> b s c")
    out_channels, _, kernel_size = weight.shape
    B, S, C = x.shape
    x = x.contiguous()
    strided_input = torch.as_strided(x, (B, S - kernel_size + 1, kernel_size, C, out_channels), (S * C, C, C, 1, 0), 0)
    weight_rearranged = rearrange(weight, "o i k -> k i o")
    added = strided_input * weight_rearranged
    summed = reduce(added, "b s c in_channels out_channels -> b s out_channels", "sum")
    summed = rearrange(summed, "b s c->b c s")
    return summed


ex12 = relu
ex13 = dropout
ex14 = linear
ex15 = layer_norm
ex16 = embed
ex17 = softmax
ex18 = logsoftmax
ex19 = cross_entropy_loss<|MERGE_RESOLUTION|>--- conflicted
+++ resolved
@@ -211,13 +211,7 @@
     if values is None:
         values = torch.ones(T.shape[0])
     onehot = torch.zeros(T.shape + (K,))
-<<<<<<< HEAD
-    return onehot.scatter(-1, T.to(int)[...,None], values[...,None])
-=======
-    print(onehot.shape)
-    print(T[:, None].shape)
     return onehot.scatter(1, T.to(int).unsqueeze(-1), values.unsqueeze(-1))
->>>>>>> 4634984d
 
 
 def test_cases11():
