import einops
import math
from einops.einops import rearrange, reduce
import numpy as np
from scipy.stats import chisquare
import torch
from typing import Collection, Optional


def _allclose_tensorlists(tensorlist1, tensorlist2):
    for t1, t2 in zip(tensorlist1, tensorlist2):
        if t1.shape != t2.shape:
            return False
        if not torch.allclose(t1, t2):
            return False
    return True


def _set_seeds(seed):
    rs = np.random.RandomState(seed)
    torch.manual_seed(seed)
    return rs


def _rand_shape(rs: np.random.RandomState, n_dims: Collection[int]):
    n_dim = rs.choice(n_dims)
    return list(rs.randint(3, 6, n_dim))
    

def _rand_tensor(shape: list[int], std=10.0):
    return (torch.randn(shape) * std).round()


def _count(sample, keys):
    counts = dict(zip(*np.unique(sample, return_counts=True)))
    return [counts.get(i, 0) for i in keys]
    

def am_i_done(f, ex_num, n_tests=10):
    g = globals()
    ex = g.get(f"ex{ex_num}")
    testcase = g.get(f"testcase{ex_num}")
    assert ex, f"There's no solution for exercise {ex_num}"

    deterministic_exercises = {1, 2, 3, 5, 7, 8, 9, 11, 12, 14, 15, 16, 17, 18, 19, 20, 21}

    if ex_num in deterministic_exercises:
        for seed in range(n_tests):
            tc = testcase(seed)
            if not _allclose_tensorlists(f(*tc), ex(*tc)):
                print(f"Wrong answer for testcase{ex_num}({seed}).")
                return

    if ex_num == 4:
        for seed in range(n_tests):
            tc = testcase(seed)
            ex_coords = {(xy[0].item(), xy[1].item()) for xy in ex(*tc)}
            f_coords = {(xy[0].item(), xy[1].item()) for xy in f(*tc)}
            if f_coords != ex_coords:
                print(f"Wrong answer for testcase{ex_num}({seed}).")
                return

    if ex_num == 6:
        for seed in range(n_tests):
            tc = testcase(seed)
            frequencies = _count(f(*tc), range(len(tc[1])))
            chisq, p = chisquare(frequencies, tc[0]*tc[1], axis=None)
            if p < 0.01:
                print("Your function returned an unexpected sample for "
                      f"testcase{ex_num}({seed}). (p-value = {p})")
                return

    if ex_num == 10:
        for seed in range(n_tests):
            A, n = testcase(seed)
            B = f(A, n)
            for i, (Arow, Brow) in enumerate(zip(A, B)):
                expected = _count(Arow, {a.item() for a in Arow})
                observed = _count(Brow, {a.item() for a in Arow})
                chisq, p = chisquare(observed, expected/sum(expected)*sum(observed), axis=None)
                if p < 0.01:
                    print("Your function returned an unexpected sample for "
                          f"testcase{ex_num}({seed}), row {i}. (p-value = {p})")
                    return

    if ex_num == 13:
        for seed in range(n_tests):
            tensor, dropout_p, is_train  = testcase(seed)
            if is_train:
                out = f(tensor, dropout_p, is_train)
                is_zero = (out == 0.0)
                if not torch.allclose(out[~is_zero], tensor[~is_zero]/(1 - dropout_p)):
                    print(f"Wrong answer for testcase{ex_num}({seed}).")
                    return

                if abs(is_zero.sum() - dropout_p * len(tensor.flatten())) > 5:
                    print("Your function zeroed out an unexpected number of elements for "
                          f"testcase{ex_num}({seed}).")
                    return
            else:
                if not torch.allclose(tensor, f(tensor, dropout_p, is_train)):
                    print(f"Wrong answer for testcase{ex_num}({seed}).")
                    return

    print(f"Your function passed {n_tests} tests. Congrats!")
    return

                
############################################################################    

def ex1():
    return [
        einops.rearrange(torch.arange(3, 9), "(h w) -> h w", h=3, w=2),
        einops.rearrange(torch.arange(1, 7), "(h w) -> h w", h=2, w=3),
        einops.rearrange(torch.arange(1, 7), "a -> 1 a 1"),
    ]


def testcase1(seed=0):
    return []


def ex2(temp: torch.Tensor):
    assert len(temp) % 7 == 0, "Input length must be a multiple of 7."

    weekly = einops.rearrange(temp, "(h w) -> h w", w=7)
    weekly_means = einops.reduce(temp, "(h 7) -> h", "mean")
    weekly_zeromean = weekly - weekly_means[:, None]
    weekly_normalised = weekly_zeromean / weekly.std(dim=1, keepdim=True)
    return [weekly_means, weekly_zeromean, weekly_normalised]


def testcase2(seed=0):
    rs = _set_seeds(seed)
    n_weeks = rs.randint(2, 5)
    return [torch.randint(30, 100, (n_weeks * 7,)).float()]
    

def ex3(tensor1: torch.Tensor, tensor2: torch.Tensor):
    assert tensor1.shape == tensor2.shape, "Input tensors must have the same shape."
    return (tensor1 * tensor2).sum(dim=-1)


def testcase3(seed=0):
    rs = _set_seeds(seed)
    shape = _rand_shape(rs, [2, 3])
    return [_rand_tensor(shape), _rand_tensor(shape)]


def ex4(H: float, W: float, n: int):
    xaxis = torch.linspace(0, H, n + 1)
    xtile = torch.tile(xaxis, dims=(n + 1, 1))
    yaxis = torch.linspace(0, W, n + 1)[:, None]
    ytile = torch.tile(yaxis, dims=(n + 1,))
    return torch.stack([einops.rearrange(xtile, "h w -> (h w)"), einops.rearrange(ytile, "h w -> (h w)")]).T


def testcase4(seed=0):
    rs = _set_seeds(seed)
    n = rs.randint(2, 10)
    w = rs.randint(5, 20)
    h = rs.randint(5, 20)
    return [h * n, w * n, n]


def ex5(n: int):
    matrix = (rearrange(torch.arange(n), "i->i 1") == torch.arange(n)).float()
    return matrix


def testcase5(seed=0):
    rs = _set_seeds(seed)
    return [rs.randint(2, 10)]


def ex6(n: int, probs: torch.Tensor):
    assert abs(probs.sum() - 1.0) < 0.001
    return (torch.rand((n, 1)) > torch.cumsum(probs, dim=0)).sum(dim=-1)


def test_fn_6(fn):
    probs = t.nn.functional.softmax(t.rand(10), dim=-1)
    t = t.stack([fn(probs) for _ in range(1000)], dim=0).sum(0)
    assert t.allclose(probs, t, atol=0.05, rtol=0.1)


def testcase6(seed=0):
    rs = _set_seeds(seed)
    n = 100
    k = rs.randint(3, 10)
    probs = rs.rand(k)
    probs /= probs.sum()
    probs = rs.multinomial(100, probs) / 100
    return [n, torch.Tensor(probs)]


def ex7(scores: torch.Tensor, y: torch.Tensor):
    return (scores.argmax(dim=1) == y).to(float).mean()


def testcase7(seed=0):
    rs = _set_seeds(seed)
    n_inputs = rs.randint(10, 20)
    n_classes = rs.randint(3, 8)
    scores = _rand_tensor((n_inputs, n_classes))
    y = torch.randint(n_classes, (n_inputs,))
    return [scores, y]


def ex8(scores: torch.Tensor, y: torch.Tensor, k: int):
    return (torch.argsort(scores)[:, -k:] == y[:, None]).any(dim=-1).to(float).mean()


def testcase8(seed=0):
    rs = _set_seeds(seed)
    n_inputs = rs.randint(10, 20)
    n_classes = rs.randint(4, 8)
    scores = _rand_tensor((n_inputs, n_classes))
    y = torch.randint(n_classes, (n_inputs,))
    k = rs.randint(2, n_classes // 2 + 1)
    return [scores, y, k]


def ex9(prices: torch.Tensor, items: torch.Tensor):
    return torch.gather(prices, 0, items.to(int)).sum()


def testcase9(seed=0):
    rs = _set_seeds(seed)
    n_items = rs.randint(5, 10)
    prices = (torch.rand(n_items) * 100).round()
    n_buys = rs.randint(30, 50)
    items = torch.randint(n_items, (n_buys,))
    return [prices, items]


def ex10(A: torch.Tensor, N: int):
    index = torch.randint(A.shape[-1], (A.shape[0], N))
    return torch.gather(A, 1, index)


def testcase10(seed=0):
    rs = _set_seeds(seed)
    m, k, n = rs.randint(5, 10, (3,))
    A = _rand_tensor((m, k))
    return [A, n]


def ex11(T: torch.Tensor, K: int, values: Optional[torch.Tensor] = None):
    if values is None:
        values = torch.ones(T.shape[0])
    onehot = torch.zeros(T.shape + (K,))
    return onehot.scatter(-1, T.to(int).unsqueeze(-1), values.unsqueeze(-1))


def testcase11(seed=0):
    rs = _set_seeds(seed)
    K = rs.randint(5, 10)
    shape = _rand_shape(rs, [1, 2])
    values = _rand_tensor(shape, 100.0)
    return [torch.randint(K, shape), K, values]


def relu(tensor: torch.FloatTensor) -> torch.Tensor:
    tensor = tensor.clone()
    tensor[tensor < 0] = 0
    return tensor


def testcase12(seed=0):
    rs = _set_seeds(seed)
    shape = _rand_shape(rs, [1, 2, 3])
    return [_rand_tensor(shape)]


def dropout(tensor: torch.FloatTensor, drop_fraction: float, is_train: bool):
    if is_train:
        mask = torch.rand_like(tensor) > drop_fraction
        return mask * tensor / (1 - drop_fraction)
    return tensor


def testcase13(seed=0):
    rs = _set_seeds(seed)
    shape = _rand_shape(rs, [1, 2, 3])
    drop_fraction = np.round(rs.rand() * 0.6 + 0.2, 2)
    is_train = bool(rs.randint(0, 2))
    return [_rand_tensor(shape), drop_fraction, is_train]


def linear(tensor: torch.FloatTensor, weight: torch.FloatTensor,
           bias: Optional[torch.FloatTensor]):
    x = torch.einsum("...j,kj->...k", tensor, weight)
    if bias is not None:
        x += bias
    return x


def testcase14(seed=0):
    rs = _set_seeds(seed)
    shape = _rand_shape(rs, [2, 3])
    j = shape[-1]
    k = rs.randint(3, 10)
    weight = _rand_tensor((k, j))
    bias = _rand_tensor((k,))
    tensor = _rand_tensor(shape)
    return [tensor, weight, bias]


def layer_norm(x: torch.FloatTensor, reduce_dims, weight: torch.FloatTensor, bias: torch.FloatTensor):
    red_dim_indices = list(range(len(x.shape) - len(reduce_dims), len(x.shape)))
    xmean = x.mean(dim=red_dim_indices, keepdim=True)
    var = ((x - xmean) ** 2).mean(dim=red_dim_indices, keepdim=True)
    xnorm = (x - xmean) / var.sqrt()
    return xnorm * weight + bias


def testcase15(seed=0):
    rs = _set_seeds(seed)
    reduce_dims = _rand_shape(rs, [1, 2])
    batch_dims = _rand_shape(rs, [1, 2])
    x = _rand_tensor(batch_dims + reduce_dims)
    weight = _rand_tensor(reduce_dims)
    bias = _rand_tensor(reduce_dims)
    return [x, reduce_dims, weight, bias]


def embed(x: torch.LongTensor, embeddings: torch.FloatTensor):
    return embeddings[x]


def testcase16(seed=0):
    rs = _set_seeds(seed)
    vocab_size = rs.randint(8, 16)
    embed_size = rs.randint(4, 8)
    embeddings = _rand_tensor((vocab_size, embed_size))
    x_len = rs.randint(10, 20)
    x = torch.randint(0, vocab_size, (x_len,))
    return [x, embeddings]


def softmax(tensor: torch.FloatTensor):
    exps = torch.exp(tensor)
    return exps / exps.sum(dim=1, keepdim=True)


def testcase17(seed=0):
    rs = _set_seeds(seed)
    n_inputs = rs.randint(10, 20)
    n_classes = rs.randint(3, 8)
    return [_rand_tensor((n_inputs, n_classes))]


def logsoftmax(tensor: torch.FloatTensor):
    C = tensor.max(dim=1, keepdim=True).values
    return tensor - C - (tensor - C).exp().sum(dim=1, keepdim=True).log()


testcase18 = testcase17


def cross_entropy_loss(logits: torch.FloatTensor, y: torch.LongTensor):
    logprobs = logsoftmax(logits)
    return -torch.gather(logprobs, 1, y[:, None]).mean()


def testcase19(seed=0):
    rs = _set_seeds(seed)
    logits = testcase17(seed)[0]
    y = torch.randint(0, logits.shape[1], (logits.shape[0],))
    return [logits, y]


def ex20(x, weight):
<<<<<<< HEAD
    kernel_size = weight.shape
    S = x.shape
    output_length = S - kernel_size + 1
    strided_input = torch.as_strided(x, (output_length, kernel_size), (1, 1), 0)
=======
    kernel_size = len(weight)
    S = len(x)
    x = x.contiguous()
    strided_input = torch.as_strided(x, (S - kernel_size + 1, kernel_size), (1, 1), 0)
>>>>>>> f619a204
    added = strided_input * weight
    summed = reduce(added, "s k -> s", "sum")
    return summed


def testcase20(seed=0):
    rs = _set_seeds(seed)
    weight = _rand_tensor(5)
    data = _rand_tensor(22)
    return [data, weight]


def ex21(x, weight):
    x = rearrange(x, "b c s -> b s c")
    out_channels, _, kernel_size = weight.shape
    B, S, C = x.shape
    x = x.contiguous()
    strided_input = torch.as_strided(x, (B, S - kernel_size + 1, kernel_size, C, out_channels), (S * C, C, C, 1, 0), 0)
    weight_rearranged = rearrange(weight, "o i k -> k i o")
    added = strided_input * weight_rearranged
    summed = reduce(added, "b s c in_channels out_channels -> b s out_channels", "sum")
    summed = rearrange(summed, "b s c->b c s")
    return summed


def testcase21(seed=0):
    rs = _set_seeds(seed)
    n_kernels = rs.randint(4, 8)
    n_channels = 5
    kernel_len = 4
    weight = _rand_tensor((n_kernels, n_channels, kernel_len))
    batch_size = rs.randint(8, 16)
    data_len = 22
    data = _rand_tensor((batch_size, n_channels, data_len))
    return [data, weight]


ex12 = relu
ex13 = dropout
ex14 = linear
ex15 = layer_norm
ex16 = embed
ex17 = softmax
ex18 = logsoftmax
ex19 = cross_entropy_loss
<|MERGE_RESOLUTION|>--- conflicted
+++ resolved
@@ -25,7 +25,7 @@
 def _rand_shape(rs: np.random.RandomState, n_dims: Collection[int]):
     n_dim = rs.choice(n_dims)
     return list(rs.randint(3, 6, n_dim))
-    
+
 
 def _rand_tensor(shape: list[int], std=10.0):
     return (torch.randn(shape) * std).round()
@@ -34,7 +34,7 @@
 def _count(sample, keys):
     counts = dict(zip(*np.unique(sample, return_counts=True)))
     return [counts.get(i, 0) for i in keys]
-    
+
 
 def am_i_done(f, ex_num, n_tests=10):
     g = globals()
@@ -64,10 +64,9 @@
         for seed in range(n_tests):
             tc = testcase(seed)
             frequencies = _count(f(*tc), range(len(tc[1])))
-            chisq, p = chisquare(frequencies, tc[0]*tc[1], axis=None)
+            chisq, p = chisquare(frequencies, tc[0] * tc[1], axis=None)
             if p < 0.01:
-                print("Your function returned an unexpected sample for "
-                      f"testcase{ex_num}({seed}). (p-value = {p})")
+                print("Your function returned an unexpected sample for " f"testcase{ex_num}({seed}). (p-value = {p})")
                 return
 
     if ex_num == 10:
@@ -77,25 +76,26 @@
             for i, (Arow, Brow) in enumerate(zip(A, B)):
                 expected = _count(Arow, {a.item() for a in Arow})
                 observed = _count(Brow, {a.item() for a in Arow})
-                chisq, p = chisquare(observed, expected/sum(expected)*sum(observed), axis=None)
+                chisq, p = chisquare(observed, expected / sum(expected) * sum(observed), axis=None)
                 if p < 0.01:
-                    print("Your function returned an unexpected sample for "
-                          f"testcase{ex_num}({seed}), row {i}. (p-value = {p})")
+                    print(
+                        "Your function returned an unexpected sample for "
+                        f"testcase{ex_num}({seed}), row {i}. (p-value = {p})"
+                    )
                     return
 
     if ex_num == 13:
         for seed in range(n_tests):
-            tensor, dropout_p, is_train  = testcase(seed)
+            tensor, dropout_p, is_train = testcase(seed)
             if is_train:
                 out = f(tensor, dropout_p, is_train)
-                is_zero = (out == 0.0)
-                if not torch.allclose(out[~is_zero], tensor[~is_zero]/(1 - dropout_p)):
+                is_zero = out == 0.0
+                if not torch.allclose(out[~is_zero], tensor[~is_zero] / (1 - dropout_p)):
                     print(f"Wrong answer for testcase{ex_num}({seed}).")
                     return
 
                 if abs(is_zero.sum() - dropout_p * len(tensor.flatten())) > 5:
-                    print("Your function zeroed out an unexpected number of elements for "
-                          f"testcase{ex_num}({seed}).")
+                    print("Your function zeroed out an unexpected number of elements for " f"testcase{ex_num}({seed}).")
                     return
             else:
                 if not torch.allclose(tensor, f(tensor, dropout_p, is_train)):
@@ -105,8 +105,9 @@
     print(f"Your function passed {n_tests} tests. Congrats!")
     return
 
-                
-############################################################################    
+
+############################################################################
+
 
 def ex1():
     return [
@@ -134,7 +135,7 @@
     rs = _set_seeds(seed)
     n_weeks = rs.randint(2, 5)
     return [torch.randint(30, 100, (n_weeks * 7,)).float()]
-    
+
 
 def ex3(tensor1: torch.Tensor, tensor2: torch.Tensor):
     assert tensor1.shape == tensor2.shape, "Input tensors must have the same shape."
@@ -288,8 +289,7 @@
     return [_rand_tensor(shape), drop_fraction, is_train]
 
 
-def linear(tensor: torch.FloatTensor, weight: torch.FloatTensor,
-           bias: Optional[torch.FloatTensor]):
+def linear(tensor: torch.FloatTensor, weight: torch.FloatTensor, bias: Optional[torch.FloatTensor]):
     x = torch.einsum("...j,kj->...k", tensor, weight)
     if bias is not None:
         x += bias
@@ -372,17 +372,10 @@
 
 
 def ex20(x, weight):
-<<<<<<< HEAD
     kernel_size = weight.shape
     S = x.shape
     output_length = S - kernel_size + 1
     strided_input = torch.as_strided(x, (output_length, kernel_size), (1, 1), 0)
-=======
-    kernel_size = len(weight)
-    S = len(x)
-    x = x.contiguous()
-    strided_input = torch.as_strided(x, (S - kernel_size + 1, kernel_size), (1, 1), 0)
->>>>>>> f619a204
     added = strided_input * weight
     summed = reduce(added, "s k -> s", "sum")
     return summed
@@ -427,4 +420,4 @@
 ex16 = embed
 ex17 = softmax
 ex18 = logsoftmax
-ex19 = cross_entropy_loss
+ex19 = cross_entropy_loss